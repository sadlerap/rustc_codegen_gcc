use std::cell::{Cell, RefCell};

use gccjit::{Block, CType, Context, Function, FunctionPtrType, FunctionType, LValue, RValue, Struct, Type};
use rustc_codegen_ssa::base::wants_msvc_seh;
use rustc_codegen_ssa::traits::{
    BackendTypes,
    MiscMethods,
};
use rustc_data_structures::base_n;
use rustc_data_structures::fx::{FxHashMap, FxHashSet};
use rustc_middle::span_bug;
use rustc_middle::mir::mono::CodegenUnit;
use rustc_middle::ty::{self, Instance, ParamEnv, PolyExistentialTraitRef, Ty, TyCtxt};
use rustc_middle::ty::layout::{FnAbiError, FnAbiOfHelpers, FnAbiRequest, HasParamEnv, HasTyCtxt, LayoutError, TyAndLayout, LayoutOfHelpers};
use rustc_session::Session;
use rustc_span::{Span, Symbol};
use rustc_target::abi::{call::FnAbi, HasDataLayout, PointeeInfo, Size, TargetDataLayout, VariantIdx};
use rustc_target::spec::{HasTargetSpec, Target, TlsModel};

use crate::callee::get_fn;

#[derive(Clone)]
pub struct FuncSig<'gcc> {
    pub params: Vec<Type<'gcc>>,
    pub return_type: Type<'gcc>,
}

pub struct CodegenCx<'gcc, 'tcx> {
    pub check_overflow: bool,
    pub codegen_unit: &'tcx CodegenUnit<'tcx>,
    pub context: &'gcc Context<'gcc>,

    // TODO(bjorn3): Can this field be removed?
    pub current_func: RefCell<Option<Function<'gcc>>>,
    pub normal_function_addresses: RefCell<FxHashSet<RValue<'gcc>>>,

    pub functions: RefCell<FxHashMap<String, Function<'gcc>>>,

    pub tls_model: gccjit::TlsModel,

    pub bool_type: Type<'gcc>,
    pub i8_type: Type<'gcc>,
    pub i16_type: Type<'gcc>,
    pub i32_type: Type<'gcc>,
    pub i64_type: Type<'gcc>,
    pub i128_type: Type<'gcc>,
    pub isize_type: Type<'gcc>,

    pub u8_type: Type<'gcc>,
    pub u16_type: Type<'gcc>,
    pub u32_type: Type<'gcc>,
    pub u64_type: Type<'gcc>,
    pub u128_type: Type<'gcc>,
    pub usize_type: Type<'gcc>,

    pub int_type: Type<'gcc>,
    pub uint_type: Type<'gcc>,
    pub long_type: Type<'gcc>,
    pub ulong_type: Type<'gcc>,
    pub ulonglong_type: Type<'gcc>,
    pub sizet_type: Type<'gcc>,

    pub supports_128bit_integers: bool,

    pub float_type: Type<'gcc>,
    pub double_type: Type<'gcc>,

    pub linkage: Cell<FunctionType>,
    pub scalar_types: RefCell<FxHashMap<Ty<'tcx>, Type<'gcc>>>,
    pub types: RefCell<FxHashMap<(Ty<'tcx>, Option<VariantIdx>), Type<'gcc>>>,
    pub tcx: TyCtxt<'tcx>,

    pub struct_types: RefCell<FxHashMap<Vec<Type<'gcc>>, Type<'gcc>>>,

    pub types_with_fields_to_set: RefCell<FxHashMap<Type<'gcc>, (Struct<'gcc>, TyAndLayout<'tcx>)>>,

    /// Cache instances of monomorphic and polymorphic items
    pub instances: RefCell<FxHashMap<Instance<'tcx>, LValue<'gcc>>>,
    /// Cache function instances of monomorphic and polymorphic items
    pub function_instances: RefCell<FxHashMap<Instance<'tcx>, RValue<'gcc>>>,
    /// Cache generated vtables
    pub vtables: RefCell<FxHashMap<(Ty<'tcx>, Option<ty::PolyExistentialTraitRef<'tcx>>), RValue<'gcc>>>,

    // TODO(antoyo): improve the SSA API to not require those.
    // Mapping from function pointer type to indexes of on stack parameters.
    pub on_stack_params: RefCell<FxHashMap<FunctionPtrType<'gcc>, FxHashSet<usize>>>,
    // Mapping from function to indexes of on stack parameters.
    pub on_stack_function_params: RefCell<FxHashMap<Function<'gcc>, FxHashSet<usize>>>,

    /// Cache of emitted const globals (value -> global)
    pub const_globals: RefCell<FxHashMap<RValue<'gcc>, RValue<'gcc>>>,
    /// Map from the address of a global variable (rvalue) to the global variable itself (lvalue).
    /// TODO(antoyo): remove when the rustc API is fixed.
    pub global_lvalues: RefCell<FxHashMap<RValue<'gcc>, LValue<'gcc>>>,

    /// Cache of constant strings,
    pub const_str_cache: RefCell<FxHashMap<Symbol, LValue<'gcc>>>,

    /// Cache of globals.
    pub globals: RefCell<FxHashMap<String, RValue<'gcc>>>,

    /// A counter that is used for generating local symbol names
    local_gen_sym_counter: Cell<usize>,

    eh_personality: Cell<Option<RValue<'gcc>>>,

    pub pointee_infos: RefCell<FxHashMap<(Ty<'tcx>, Size), Option<PointeeInfo>>>,

    /// NOTE: a hack is used because the rustc API is not suitable to libgccjit and as such,
    /// `const_undef()` returns struct as pointer so that they can later be assigned a value.
    /// As such, this set remembers which of these pointers were returned by this function so that
    /// they can be deferenced later.
    /// FIXME(antoyo): fix the rustc API to avoid having this hack.
    pub structs_as_pointer: RefCell<FxHashSet<RValue<'gcc>>>,
}

impl<'gcc, 'tcx> CodegenCx<'gcc, 'tcx> {
    pub fn new(context: &'gcc Context<'gcc>, codegen_unit: &'tcx CodegenUnit<'tcx>, tcx: TyCtxt<'tcx>, supports_128bit_integers: bool) -> Self {
        let check_overflow = tcx.sess.overflow_checks();

        let i8_type = context.new_c_type(CType::Int8t);
        let i16_type = context.new_c_type(CType::Int16t);
        let i32_type = context.new_c_type(CType::Int32t);
        let i64_type = context.new_c_type(CType::Int64t);
        let u8_type = context.new_c_type(CType::UInt8t);
        let u16_type = context.new_c_type(CType::UInt16t);
        let u32_type = context.new_c_type(CType::UInt32t);
        let u64_type = context.new_c_type(CType::UInt64t);

        let (i128_type, u128_type) =
            if supports_128bit_integers {
                let i128_type = context.new_c_type(CType::Int128t).get_aligned(8); // TODO(antoyo): should the alignment be hard-coded?;
                let u128_type = context.new_c_type(CType::UInt128t).get_aligned(8); // TODO(antoyo): should the alignment be hard-coded?;
                (i128_type, u128_type)
            }
            else {
                let i128_type = context.new_array_type(None, i64_type, 2);
                let u128_type = context.new_array_type(None, u64_type, 2);
                (i128_type, u128_type)
            };

        let tls_model = to_gcc_tls_mode(tcx.sess.tls_model());

        let float_type = context.new_type::<f32>();
        let double_type = context.new_type::<f64>();

        let int_type = context.new_c_type(CType::Int);
        let uint_type = context.new_c_type(CType::UInt);
        let long_type = context.new_c_type(CType::Long);
        let ulong_type = context.new_c_type(CType::ULong);
        let ulonglong_type = context.new_c_type(CType::ULongLong);
        let sizet_type = context.new_c_type(CType::SizeT);

        let isize_type = context.new_c_type(CType::LongLong);
        let usize_type = context.new_c_type(CType::ULongLong);
        let bool_type = context.new_type::<bool>();

        // TODO(antoyo): only have those assertions on x86_64.
        assert_eq!(isize_type.get_size(), i64_type.get_size());
        assert_eq!(usize_type.get_size(), u64_type.get_size());

        let mut functions = FxHashMap::default();
        let builtins = [
            "__builtin_unreachable", "abort", "__builtin_expect", "__builtin_add_overflow", "__builtin_mul_overflow",
            "__builtin_saddll_overflow", /*"__builtin_sadd_overflow",*/ "__builtin_smulll_overflow", /*"__builtin_smul_overflow",*/
            "__builtin_ssubll_overflow", /*"__builtin_ssub_overflow",*/ "__builtin_sub_overflow", "__builtin_uaddll_overflow",
            "__builtin_uadd_overflow", "__builtin_umulll_overflow", "__builtin_umul_overflow", "__builtin_usubll_overflow",
            "__builtin_usub_overflow", "sqrtf", "sqrt", "__builtin_powif", "__builtin_powi", "sinf", "sin", "cosf", "cos",
            "powf", "pow", "expf", "exp", "exp2f", "exp2", "logf", "log", "log10f", "log10", "log2f", "log2", "fmaf",
            "fma", "fabsf", "fabs", "fminf", "fmin", "fmaxf", "fmax", "copysignf", "copysign", "floorf", "floor", "ceilf",
            "ceil", "truncf", "trunc", "rintf", "rint", "nearbyintf", "nearbyint", "roundf", "round",
            "__builtin_expect_with_probability",
        ];

        for builtin in builtins.iter() {
            functions.insert(builtin.to_string(), context.get_builtin_function(builtin));
        }

        Self {
            check_overflow,
            codegen_unit,
            context,
            current_func: RefCell::new(None),
            normal_function_addresses: Default::default(),
            functions: RefCell::new(functions),

            tls_model,

            bool_type,
            i8_type,
            i16_type,
            i32_type,
            i64_type,
            i128_type,
            isize_type,
            usize_type,
            u8_type,
            u16_type,
            u32_type,
            u64_type,
            u128_type,
            int_type,
            uint_type,
            long_type,
            ulong_type,
            ulonglong_type,
            sizet_type,

            supports_128bit_integers,

            float_type,
            double_type,

            linkage: Cell::new(FunctionType::Internal),
            instances: Default::default(),
            function_instances: Default::default(),
            on_stack_params: Default::default(),
            on_stack_function_params: Default::default(),
            vtables: Default::default(),
            const_globals: Default::default(),
<<<<<<< HEAD
            global_lvalues: Default::default(),
            const_cstr_cache: Default::default(),
=======
            const_str_cache: Default::default(),
>>>>>>> fadd1c53
            globals: Default::default(),
            scalar_types: Default::default(),
            types: Default::default(),
            tcx,
            struct_types: Default::default(),
            types_with_fields_to_set: Default::default(),
            local_gen_sym_counter: Cell::new(0),
            eh_personality: Cell::new(None),
            pointee_infos: Default::default(),
            structs_as_pointer: Default::default(),
        }
    }

    pub fn rvalue_as_function(&self, value: RValue<'gcc>) -> Function<'gcc> {
        let function: Function<'gcc> = unsafe { std::mem::transmute(value) };
        debug_assert!(self.functions.borrow().values().find(|value| **value == function).is_some(),
            "{:?} ({:?}) is not a function", value, value.get_type());
        function
    }

    pub fn is_native_int_type(&self, typ: Type<'gcc>) -> bool {
        let types = [
            self.u8_type,
            self.u16_type,
            self.u32_type,
            self.u64_type,
            self.i8_type,
            self.i16_type,
            self.i32_type,
            self.i64_type,
        ];

        for native_type in types {
            if native_type.is_compatible_with(typ) {
                return true;
            }
        }

        self.supports_128bit_integers &&
            (self.u128_type.is_compatible_with(typ) || self.i128_type.is_compatible_with(typ))
    }

    pub fn is_non_native_int_type(&self, typ: Type<'gcc>) -> bool {
        !self.supports_128bit_integers &&
            (self.u128_type.is_compatible_with(typ) || self.i128_type.is_compatible_with(typ))
    }

    pub fn is_native_int_type_or_bool(&self, typ: Type<'gcc>) -> bool {
        self.is_native_int_type(typ) || typ == self.bool_type
    }

    pub fn is_int_type_or_bool(&self, typ: Type<'gcc>) -> bool {
        self.is_native_int_type(typ) || self.is_non_native_int_type(typ) || typ == self.bool_type
    }

    pub fn sess(&self) -> &Session {
        &self.tcx.sess
    }
}

impl<'gcc, 'tcx> BackendTypes for CodegenCx<'gcc, 'tcx> {
    type Value = RValue<'gcc>;
    type Function = RValue<'gcc>;

    type BasicBlock = Block<'gcc>;
    type Type = Type<'gcc>;
    type Funclet = (); // TODO(antoyo)

    type DIScope = (); // TODO(antoyo)
    type DILocation = (); // TODO(antoyo)
    type DIVariable = (); // TODO(antoyo)
}

impl<'gcc, 'tcx> MiscMethods<'tcx> for CodegenCx<'gcc, 'tcx> {
    fn vtables(&self) -> &RefCell<FxHashMap<(Ty<'tcx>, Option<PolyExistentialTraitRef<'tcx>>), RValue<'gcc>>> {
        &self.vtables
    }

    fn get_fn(&self, instance: Instance<'tcx>) -> RValue<'gcc> {
        let func = get_fn(self, instance);
        *self.current_func.borrow_mut() = Some(self.rvalue_as_function(func));
        func
    }

    fn get_fn_addr(&self, instance: Instance<'tcx>) -> RValue<'gcc> {
        let func = get_fn(self, instance);
        let func = self.rvalue_as_function(func);
        let ptr = func.get_address(None);

        // TODO(antoyo): don't do this twice: i.e. in declare_fn and here.
        // FIXME(antoyo): the rustc API seems to call get_fn_addr() when not needed (e.g. for FFI).

        self.normal_function_addresses.borrow_mut().insert(ptr);

        ptr
    }

    fn eh_personality(&self) -> RValue<'gcc> {
        // The exception handling personality function.
        //
        // If our compilation unit has the `eh_personality` lang item somewhere
        // within it, then we just need to codegen that. Otherwise, we're
        // building an rlib which will depend on some upstream implementation of
        // this function, so we just codegen a generic reference to it. We don't
        // specify any of the types for the function, we just make it a symbol
        // that LLVM can later use.
        //
        // Note that MSVC is a little special here in that we don't use the
        // `eh_personality` lang item at all. Currently LLVM has support for
        // both Dwarf and SEH unwind mechanisms for MSVC targets and uses the
        // *name of the personality function* to decide what kind of unwind side
        // tables/landing pads to emit. It looks like Dwarf is used by default,
        // injecting a dependency on the `_Unwind_Resume` symbol for resuming
        // an "exception", but for MSVC we want to force SEH. This means that we
        // can't actually have the personality function be our standard
        // `rust_eh_personality` function, but rather we wired it up to the
        // CRT's custom personality function, which forces LLVM to consider
        // landing pads as "landing pads for SEH".
        if let Some(llpersonality) = self.eh_personality.get() {
            return llpersonality;
        }
        let tcx = self.tcx;
        let llfn = match tcx.lang_items().eh_personality() {
            Some(def_id) if !wants_msvc_seh(self.sess()) => self.get_fn_addr(
                ty::Instance::resolve(
                    tcx,
                    ty::ParamEnv::reveal_all(),
                    def_id,
                    tcx.intern_substs(&[]),
                )
                .unwrap().unwrap(),
            ),
            _ => {
                let _name = if wants_msvc_seh(self.sess()) {
                    "__CxxFrameHandler3"
                } else {
                    "rust_eh_personality"
                };
                //let func = self.declare_func(name, self.type_i32(), &[], true);
                // FIXME(antoyo): this hack should not be needed. That will probably be removed when
                // unwinding support is added.
                self.context.new_rvalue_from_int(self.int_type, 0)
            }
        };
        // TODO(antoyo): apply target cpu attributes.
        self.eh_personality.set(Some(llfn));
        llfn
    }

    fn sess(&self) -> &Session {
        &self.tcx.sess
    }

    fn check_overflow(&self) -> bool {
        self.check_overflow
    }

    fn codegen_unit(&self) -> &'tcx CodegenUnit<'tcx> {
        self.codegen_unit
    }

    fn used_statics(&self) -> &RefCell<Vec<RValue<'gcc>>> {
        unimplemented!();
    }

    fn set_frame_pointer_type(&self, _llfn: RValue<'gcc>) {
        // TODO(antoyo)
    }

    fn apply_target_cpu_attr(&self, _llfn: RValue<'gcc>) {
        // TODO(antoyo)
    }

    fn create_used_variable(&self) {
        unimplemented!();
    }

    fn declare_c_main(&self, fn_type: Self::Type) -> Option<Self::Function> {
        if self.get_declared_value("main").is_none() {
            Some(self.declare_cfn("main", fn_type))
        }
        else {
            // If the symbol already exists, it is an error: for example, the user wrote
            // #[no_mangle] extern "C" fn main(..) {..}
            // instead of #[start]
            None
        }
    }

    fn compiler_used_statics(&self) -> &RefCell<Vec<RValue<'gcc>>> {
        unimplemented!()
    }

    fn create_compiler_used_variable(&self) {
        unimplemented!()
    }
}

impl<'gcc, 'tcx> HasTyCtxt<'tcx> for CodegenCx<'gcc, 'tcx> {
    fn tcx(&self) -> TyCtxt<'tcx> {
        self.tcx
    }
}

impl<'gcc, 'tcx> HasDataLayout for CodegenCx<'gcc, 'tcx> {
    fn data_layout(&self) -> &TargetDataLayout {
        &self.tcx.data_layout
    }
}

impl<'gcc, 'tcx> HasTargetSpec for CodegenCx<'gcc, 'tcx> {
    fn target_spec(&self) -> &Target {
        &self.tcx.sess.target
    }
}

impl<'gcc, 'tcx> LayoutOfHelpers<'tcx> for CodegenCx<'gcc, 'tcx> {
    type LayoutOfResult = TyAndLayout<'tcx>;

    #[inline]
    fn handle_layout_err(&self, err: LayoutError<'tcx>, span: Span, ty: Ty<'tcx>) -> ! {
        if let LayoutError::SizeOverflow(_) = err {
            self.sess().span_fatal(span, &err.to_string())
        } else {
            span_bug!(span, "failed to get layout for `{}`: {}", ty, err)
        }
    }
}

impl<'gcc, 'tcx> FnAbiOfHelpers<'tcx> for CodegenCx<'gcc, 'tcx> {
    type FnAbiOfResult = &'tcx FnAbi<'tcx, Ty<'tcx>>;

    #[inline]
    fn handle_fn_abi_err(
        &self,
        err: FnAbiError<'tcx>,
        span: Span,
        fn_abi_request: FnAbiRequest<'tcx>,
    ) -> ! {
        if let FnAbiError::Layout(LayoutError::SizeOverflow(_)) = err {
            self.sess().span_fatal(span, &err.to_string())
        } else {
            match fn_abi_request {
                FnAbiRequest::OfFnPtr { sig, extra_args } => {
                    span_bug!(
                        span,
                        "`fn_abi_of_fn_ptr({}, {:?})` failed: {}",
                        sig,
                        extra_args,
                        err
                    );
                }
                FnAbiRequest::OfInstance { instance, extra_args } => {
                    span_bug!(
                        span,
                        "`fn_abi_of_instance({}, {:?})` failed: {}",
                        instance,
                        extra_args,
                        err
                    );
                }
            }
        }
    }
}

impl<'tcx, 'gcc> HasParamEnv<'tcx> for CodegenCx<'gcc, 'tcx> {
    fn param_env(&self) -> ParamEnv<'tcx> {
        ParamEnv::reveal_all()
    }
}

impl<'b, 'tcx> CodegenCx<'b, 'tcx> {
    /// Generates a new symbol name with the given prefix. This symbol name must
    /// only be used for definitions with `internal` or `private` linkage.
    pub fn generate_local_symbol_name(&self, prefix: &str) -> String {
        let idx = self.local_gen_sym_counter.get();
        self.local_gen_sym_counter.set(idx + 1);
        // Include a '.' character, so there can be no accidental conflicts with
        // user defined names
        let mut name = String::with_capacity(prefix.len() + 6);
        name.push_str(prefix);
        name.push_str(".");
        base_n::push_str(idx as u128, base_n::ALPHANUMERIC_ONLY, &mut name);
        name
    }
}

fn to_gcc_tls_mode(tls_model: TlsModel) -> gccjit::TlsModel {
    match tls_model {
        TlsModel::GeneralDynamic => gccjit::TlsModel::GlobalDynamic,
        TlsModel::LocalDynamic => gccjit::TlsModel::LocalDynamic,
        TlsModel::InitialExec => gccjit::TlsModel::InitialExec,
        TlsModel::LocalExec => gccjit::TlsModel::LocalExec,
    }
}<|MERGE_RESOLUTION|>--- conflicted
+++ resolved
@@ -89,6 +89,7 @@
 
     /// Cache of emitted const globals (value -> global)
     pub const_globals: RefCell<FxHashMap<RValue<'gcc>, RValue<'gcc>>>,
+
     /// Map from the address of a global variable (rvalue) to the global variable itself (lvalue).
     /// TODO(antoyo): remove when the rustc API is fixed.
     pub global_lvalues: RefCell<FxHashMap<RValue<'gcc>, LValue<'gcc>>>,
@@ -218,12 +219,8 @@
             on_stack_function_params: Default::default(),
             vtables: Default::default(),
             const_globals: Default::default(),
-<<<<<<< HEAD
             global_lvalues: Default::default(),
-            const_cstr_cache: Default::default(),
-=======
             const_str_cache: Default::default(),
->>>>>>> fadd1c53
             globals: Default::default(),
             scalar_types: Default::default(),
             types: Default::default(),
